--- conflicted
+++ resolved
@@ -42,13 +42,10 @@
           git config --local user.name "Automatic preview publish"
           git add campuses-with-active-researchers.csv
           git add campus-contributions.json
-<<<<<<< HEAD
           git add osg-cpu-hours.json
-=======
           NOW=$(date +"%F at %H:%M")
           sed -i "/Last generated:/s/:.*/: $NOW/" README.md
           git add README.md
->>>>>>> 08174ea4
           git commit -m "nightly metrics update (from ${GITHUB_REPOSITORY} ${GITHUB_WORKFLOW} ${GITHUB_RUN_ID}.${GITHUB_RUN_NUMBER})"
 
       - name: Push changes
